--- conflicted
+++ resolved
@@ -129,11 +129,7 @@
 
 # Use environment variable for extra flags
 
-<<<<<<< HEAD
-# Replace the ":" from eclipse variable list to spaces
-=======
 # Replace the ":" from eclipse variable list to spaces  
->>>>>>> 670b7d9d
 ifneq ($(EXPAND_FLAGS),)
   CMAKEFLAGS := $(subst :-, -,$(CMAKEFLAGS))
 endif
