################################################################################
#
# Generic Makefile to simplify the use of CMake projects
# ------------------------------------------------------
#
# This simple Makefile is meant to provide a simplified entry point for the
# configuration and build of CMake-based projects that use a default toolchain
# (as it is the case for Elements-based projects).
#
# Only a few targets are actually provided: all the main targets are directly
# delegated to the CMake Makefile.
#
# Main targets:
#
#     all
#         (default) build everything
#
#     test
#         run the declared tests
#
#     install
#         populate the InstallArea with the products of the build
#
#     clean
#         remove build products from the build directory
#
#     purge [*]_
#         deep clean of the build, including InstallArea
#         (requires re-configuration)
#
#     help
#         print the list of available targets
#
#     configure [*]_
#         alias to CMake 'rebuild_cache' target
#
#     tests [*]_
#         backward-compatibility target for the CMT generic Makefile. Tt
#         ensures that the "all" target has been called before.
#
# :Author: Hubert Degaudenzi
#
# .. [*] Targets defined by this Makefile.
#
################################################################################

# settings
CMAKE := cmake
CTEST := ctest
NINJA := $(shell which ninja-build 2> /dev/null)
ifeq ($(NINJA),)
  NINJA := $(shell which ninja 2> /dev/null)
endif

# Looking for the Custom make library

CUSTOM_MAKE_LIB := Custom.mk

ifneq ($(wildcard $(CURDIR)/make/$(CUSTOM_MAKE_LIB)),)
  CUSTOM_MAKE_LIB_FILE := $(CURDIR)/make/$(CUSTOM_MAKE_LIB)
else
  ifneq ($(CMAKE_PREFIX_PATH),)
    PREFIX_LIST := $(subst :, ,$(CMAKE_PREFIX_PATH))
    CUSTOM_MAKE_LIB_LIST := $(foreach dir,$(PREFIX_LIST),$(wildcard $(dir)/share/Elements/make/$(CUSTOM_MAKE_LIB) $(dir)/../make/$(CUSTOM_MAKE_LIB)))
  endif
  CUSTOM_MAKE_LIB_LIST += /usr/share/Elements/make/$(CUSTOM_MAKE_LIB)
  CUSTOM_MAKE_LIB_FILE := $(firstword $(CUSTOM_MAKE_LIB_LIST))
endif

# Looking for the ToolChain

TOOLCHAIN_NAME := ElementsToolChain.cmake

ifneq ($(wildcard $(CURDIR)/cmake/$(TOOLCHAIN_NAME)),)
  TOOLCHAIN_FILE := $(CURDIR)/cmake/$(TOOLCHAIN_NAME)
else
  ifneq ($(CMAKE_PREFIX_PATH),)
    PREFIX_LIST := $(subst :, ,$(CMAKE_PREFIX_PATH))
    TOOLCHAIN_LIST := $(foreach dir,$(PREFIX_LIST),$(wildcard $(dir)/lib*/cmake/ElementsProject/$(TOOLCHAIN_NAME) $(dir)/$(TOOLCHAIN_NAME)))
    TOOLCHAIN_FILE := $(firstword $(TOOLCHAIN_LIST))
  endif
endif

override ALL_CMAKEFLAGS := -Wno-dev --no-warn-unused-cli

ifneq ($(TOOLCHAIN_FILE),)
  # A toolchain has been found. Lets use it.
  override ALL_CMAKEFLAGS += -DCMAKE_TOOLCHAIN_FILE=$(TOOLCHAIN_FILE)
endif


BUILD_PREFIX_NAME := build

override ALL_CMAKEFLAGS += -DUSE_LOCAL_INSTALLAREA=ON -DBUILD_PREFIX_NAME:STRING=$(BUILD_PREFIX_NAME)
override ALL_CMAKEFLAGS += -DUSE_VERSIONED_LIBRARIES=OFF

ifndef BINARY_TAG
  ifdef CMAKECONFIG
    BINARY_TAG := ${CMAKECONFIG}
  else
    ifdef CMTCONFIG
      BINARY_TAG := ${CMTCONFIG}
    endif
  endif
endif

ifdef BINARY_TAG
  BUILD_SUBDIR := $(BUILD_PREFIX_NAME).$(BINARY_TAG)
else
  BUILD_SUBDIR := $(BUILD_PREFIX_NAME)
endif
BUILDDIR := $(CURDIR)/$(BUILD_SUBDIR)

# build tool

ifneq ($(USE_NINJA),)
  # enable Ninja
  override ALL_CMAKEFLAGS += -GNinja
  BUILD_CONF_FILE := build.ninja
  BUILDFLAGS := $(NINJAFLAGS)
  ifneq ($(VERBOSE),)
    BUILDFLAGS := -v $(BUILDFLAGS)
  endif
else
  BUILD_CONF_FILE := Makefile
endif
BUILD_CMD := $(CMAKE) --build $(BUILD_SUBDIR) --target


# Use environment variable for extra flags

<<<<<<< HEAD
# Replace the ":" from eclipse variable list to spaces
=======
# Replace the ":" from eclipse variable list to spaces  
>>>>>>> bb0b6cd2
ifneq ($(EXPAND_FLAGS),)
  CMAKEFLAGS := $(subst :-, -,$(CMAKEFLAGS))
endif

ifneq ($(CMAKEFLAGS),)
  override ALL_CMAKEFLAGS += $(CMAKEFLAGS)
endif

# default target
all:

# deep clean
purge:
	$(RM) -r $(BUILDDIR) $(CURDIR)/InstallArea/$(BINARY_TAG)
	find $(CURDIR) "(" -name "InstallArea" -prune -o -name "*.pyc" -o -name "*.pyo" ")" -a -type f -exec $(RM) -v \{} \;
	find $(CURDIR) -depth -type d -name "__pycache__" -exec $(RM) -rv \{} \;

# Remove all the possible directories and the whole InstallArea as well
mrproper:
	$(RM) -r $(CURDIR)/build $(CURDIR)/build.* $(CURDIR)/InstallArea
	find $(CURDIR) "(" -name "*.pyc" -o -name "*.pyo" ")" -a -type f -exec $(RM) -v \{} \;
	find $(CURDIR) -depth -type d -name "__pycache__" -exec $(RM) -rv \{} \;

# delegate any target to the build directory (except 'purge')
ifneq ($(MAKECMDGOALS),purge)
ifneq ($(MAKECMDGOALS),mrproper)
%: $(BUILDDIR)/$(BUILD_CONF_FILE) FORCE
	+$(BUILD_CMD) $* -- $(BUILDFLAGS)
endif
endif

# aliases
.PHONY: configure tests FORCE
ifneq ($(wildcard $(BUILDDIR)/$(BUILD_CONF_FILE)),)
configure: rebuild_cache
else
configure: $(BUILDDIR)/$(BUILD_CONF_FILE)
endif
	@ # do not delegate further


# This wrapping around the test target is used to ensure the generation of
# the XML output from ctest.
test: $(BUILDDIR)/$(BUILD_CONF_FILE)
	$(RM) -r $(BUILDDIR)/Testing $(BUILDDIR)/html
	-cd $(BUILDDIR) && $(CTEST) -T test $(ARGS)
	+$(BUILD_CMD) JUnitSummary


# This target ensures that the "all" target is called before
# running the tests (unlike the "test" default target of CMake)
tests: all
	$(RM) -r $(BUILDDIR)/Testing $(BUILDDIR)/html
	-cd $(BUILDDIR) && $(CTEST) -T test $(ARGS)
	+$(BUILD_CMD) JUnitSummary

ifeq ($(VERBOSE),)
# less verbose install
# (emulate the default CMake install target)
install: all
	cd $(BUILDDIR) && $(CMAKE) -P cmake_install.cmake | grep -v "^-- Up-to-date:"
endif

# import the library to look for a custom Makefile
-include $(CUSTOM_MAKE_LIB_FILE)

# ensure that the target are always passed to the CMake Makefile
FORCE: ;

# Makefiles are used as implicit targets in make, but we should not consider
# them for delegation.
$(MAKEFILE_LIST): ;


# trigger CMake configuration
$(BUILDDIR)/$(BUILD_CONF_FILE): | $(BUILDDIR)
	cd $(BUILDDIR) && $(CMAKE) $(ALL_CMAKEFLAGS) $(CURDIR)

$(BUILDDIR):
	mkdir -p $(BUILDDIR)<|MERGE_RESOLUTION|>--- conflicted
+++ resolved
@@ -129,11 +129,7 @@
 
 # Use environment variable for extra flags
 
-<<<<<<< HEAD
-# Replace the ":" from eclipse variable list to spaces
-=======
 # Replace the ":" from eclipse variable list to spaces  
->>>>>>> bb0b6cd2
 ifneq ($(EXPAND_FLAGS),)
   CMAKEFLAGS := $(subst :-, -,$(CMAKEFLAGS))
 endif
