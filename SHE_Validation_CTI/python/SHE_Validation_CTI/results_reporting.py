--- conflicted
+++ resolved
@@ -5,11 +5,7 @@
     Utility functions for CTI-Gal validation, for reporting results.
 """
 
-<<<<<<< HEAD
 __updated__ = "2021-08-27"
-=======
-__updated__ = "2021-08-26"
->>>>>>> 19f98306
 
 # Copyright (C) 2012-2020 Euclid Science Ground Segment
 #
