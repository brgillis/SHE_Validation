""" @file validate_cti_gal.py

    Created 24 November 2020 by Bryan Gillis

    Primary function code for performing CTI-Gal validation
"""

__updated__ = "2020-12-14"

# Copyright (C) 2012-2020 Euclid Science Ground Segment
#
# This library is free software; you can redistribute it and/or modify it under the terms of the GNU Lesser General
# Public License as published by the Free Software Foundation; either version 3.0 of the License, or (at your option)
# any later version.
#
# This library is distributed in the hope that it will be useful, but WITHOUT ANY WARRANTY; without even the implied
# warranty of MERCHANTABILITY or FITNESS FOR A PARTICULAR PURPOSE. See the GNU Lesser General Public License for more
# details.
#
# You should have received a copy of the GNU Lesser General Public License along with this library; if not, write to
# the Free Software Foundation, Inc., 51 Franklin Street, Fifth Floor, Boston, MA 02110-1301 USA

from os.path import join
from typing import Dict

from astropy import table

from SHE_PPT import mdb
from SHE_PPT import products
from SHE_PPT import telescope_coords
from SHE_PPT.file_io import (read_xml_product, write_xml_product, read_listfile, write_listfile,
                             get_allowed_filename, filename_exists)
from SHE_PPT.logging import getLogger
from SHE_PPT.products.she_validation_test_results import create_validation_test_results_product
from SHE_PPT.she_frame_stack import SHEFrameStack
from SHE_PPT.table_formats.she_measurements import tf as sm_tf
from SHE_PPT.table_utility import is_in_format
import SHE_Validation
<<<<<<< HEAD
from SHE_Validation_CTI.cti_gal_utility import get_raw_cti_gal_object_data
=======
>>>>>>> 73cd2028
from SHE_Validation_CTI.magic_values import d_shear_estimation_method_table_formats
from SHE_Validation_CTI.table_formats.regression_results import tf as cgrr_tf, initialise_regression_results_table



logger = getLogger(__name__)


def run_validate_cti_gal_from_args(args):
    """
        Main function for CTI-Gal validation
    """

    # Load in the files in turn to make sure there aren't any issues with them.

    # Load the MDB
    logger.info("Loading MDB.")
    qualified_mdb_filename = join(args.workdir, args.mdb)
    mdb.init(qualified_mdb_filename)
    telescope_coords.load_vis_detector_specs(mdb_dict=mdb.full_mdb)
    logger.info("Complete!")

    # Load the image data as a SHEFrameStack
    logger.info("Loading in calibrated frames, exposure segmentation maps, and MER final catalogs as a SHEFrameStack.")
    data_stack = SHEFrameStack.read(exposure_listfile_filename=args.vis_calibrated_frame_listfile,
                                    detections_listfile_filename=args.mer_final_catalog_listfile,
                                    workdir=args.workdir,
                                    memmap=True,
                                    mode='denywrite')
    logger.info("Complete!")

    # Load the exposure products, to get needed metadata for output
    l_vis_calibrated_frame_filename = read_listfile(join(args.workdir, args.vis_calibrated_frame_listfile))
    l_vis_calibrated_frame_product = []
    for vis_calibrated_frame_filename in l_vis_calibrated_frame_filename:
        l_vis_calibrated_frame_product.append(read_xml_product(vis_calibrated_frame_filename, workdir=args.workdir))
        # TODO: Add check on data product type

    # Load the shear measurements

    logger.info("Loading validated shear measurements.")

    qualified_she_validated_measurements_product_filename = join(args.workdir, args.she_validated_measurements_product)
    shear_estimates_prod = read_xml_product(qualified_she_validated_measurements_product_filename)

    if not isinstance(shear_estimates_prod, products.she_validated_measurements.dpdSheValidatedMeasurements):
        raise ValueError("Shear estimates product from " + qualified_she_validated_measurements_product_filename
                         + " is invalid type.")

    # Load the table for each method
    d_shear_estimate_tables = {}
    for method in d_shear_estimation_method_table_formats:

        filename = shear_estimates_prod.get_method_filename(method)

        if filename_exists(filename):
            shear_measurements_table = table.Table.read(join(args.workdir, filename), format='fits')
            d_shear_estimate_tables[method] = shear_measurements_table
            if not is_in_format(shear_measurements_table, d_shear_estimation_method_table_formats[method], strict=False):
                logger.warning("Shear estimates table from " +
                               join(args.workdir, filename) + " is in invalid format.")
                d_shear_estimate_tables[method] = None
                continue
        else:
            d_shear_estimate_tables[method] = None
    # TODO: Add warning if no data from any method
    logger.info("Complete!")

    if not args.dry_run:
        exposure_regression_results_table, observation_regression_results_table = validate_cti_gal(data_stack=data_stack,
                                                                                                   shear_estimate_tables=d_shear_estimate_tables)

    # Set up output product

    logger.info("Creating and outputting validation test result data products.")

    l_exp_test_result_product = []
    l_exp_test_result_filename = []

    for vis_calibrated_frame_product in l_vis_calibrated_frame_product:

        exp_test_result_product = create_validation_test_results_product(reference_product=vis_calibrated_frame_product)

        # Get the Observation ID and Pointing ID, and put them in the filename
        obs_id = vis_calibrated_frame_product.Data.ObservationSequence.ObservationId
        pnt_id = vis_calibrated_frame_product.Data.ObservationSequence.PointingId
        exp_test_result_filename = get_allowed_filename(type_name="EXP-CTI-GAL-VAL-TEST-RESULT",
                                                        instance_id=f"{obs_id}-{pnt_id}",
                                                        extension=".xml",
                                                        version=SHE_Validation.__version__,
                                                        subdir="data")

        # Store the product and filename in lists
        l_exp_test_result_product.append(exp_test_result_product)
        l_exp_test_result_filename.append(exp_test_result_filename)

    # Create the observation test results product. We don't have a reference product for this, so we have to
    # fill it out manually
    obs_test_result_product = create_validation_test_results_product(num_exposures=len(l_vis_calibrated_frame_product))
    obs_test_result_product.Data.TileId = None
    obs_test_result_product.Data.PointingId = None
    obs_test_result_product.Data.ExposureProductId = None
    # Use the last observation ID, assuming they're all the same - TODO: Check to be sure
    obs_test_result_product.Data.ObservationId = vis_calibrated_frame_product.Data.ObservationSequence.ObservationId

    # Fill in the products with the results
    if not args.dry_run:

        # Fill in each exposure product in turn with results
        for exposure_regression_results_row, exp_test_result_product in zip(exposure_regression_results_table, l_exp_test_result_product):
            fill_cti_gal_validation_results(test_result_product=exp_test_result_product,
                                            regression_results_row=exposure_regression_results_row)

        # And fill in the observation product
        fill_cti_gal_validation_results(test_result_product=obs_test_result_product,
                                        regression_results_row=observation_regression_results_table)

    # Write out the exposure test results products and listfile
    for exp_test_result_product, exp_test_result_filename in zip(l_exp_test_result_product, l_exp_test_result_filename):
        write_xml_product(exp_test_result_product, exp_test_result_filename, workdir=args.workdir)
    qualified_exp_test_results_filename = join(args.workdir, args.she_exposure_validation_test_results_listfile)
    write_listfile(qualified_exp_test_results_filename, l_exp_test_result_filename)

    logger.info("Output observation validation test results to: " +
                qualified_exp_test_results_filename)

    # Write out observation test results product
    write_xml_product(obs_test_result_product,
                      args.she_observation_validation_test_results_product, workdir=args.workdir)

    logger.info("Output observation validation test results to: " +
                join(args.she_observation_validation_test_results_product, args.workdir))

    logger.info("Execution complete.")

    return


def validate_cti_gal(data_stack: SHEFrameStack,
                     shear_estimate_tables: Dict[str, table.Table]):
    """ Perform CTI-Gal validation tests on a loaded-in data_stack (SHEFrameStack object) and shear estimates tables
        for each shear estimation method.
    """

    # First, we'll need to get the pixel coords of each object in the table in each exposure, along with the detector
    # and quadrant where it's found and e1/2 in world coords. We'll start by
    # getting them in a raw format by looping over objects
    l_raw_object_data = get_raw_cti_gal_object_data(data_stack=data_stack, shear_estimate_tables=shear_estimate_tables)

    # Now sort the raw data into tables (one for each exposure)
    l_object_data_table = sort_raw_object_data_into_table(raw_object_data_list=l_raw_object_data)

    # We'll now loop over the table for each exposure, eventually getting regression results for each

    exposure_regression_results_table = initialise_regression_results_table()

    for object_data_table in l_object_data_table:

        # At this point, the only maths that's been done is converting world coords into image coords and detector/quadrant.
        # We'll also need to convert shear estimates into the image orientation,
        # so do that now by adding columns to the table
        add_image_shear_estimate_columns(object_data_table=object_data_table)

        # Next, we'll also need to calculate the distance from the readout register, so add columns for that as well
        add_readout_register_distance(object_data_table=object_data_table)

        # Calculate the results of the regression and add it to the results table
        exposure_regression_results = calculate_regression_results(object_data_table=object_data_table)
        exposure_regression_results_table.add_row(regression_results=exposure_regression_results)

    # With the exposures done, we'll now do a test for the observation as a whole on a merged table
    merged_object_table = table.vstack(tables=l_object_data_table)

    observation_regression_results = calculate_regression_results(object_data_table=merged_object_table)

    observation_regression_results_table = initialise_regression_results_table()
    observation_regression_results_table.add_row(regression_results=observation_regression_results)

    # And we're done here, so return the results
    return exposure_regression_results_table, observation_regression_results_table

# Placeholder function definitions to prevent a crash from them not being imported yet
# TODO: Fill in each of these functions and move to other modules


def fill_cti_gal_validation_results(*args, **kwargs):
    pass


<<<<<<< HEAD
def initialise_regression_results_table(*args, **kwargs):
=======
def get_raw_cti_gal_object_data(*args, **kwargs):
>>>>>>> 73cd2028
    pass


def add_image_shear_estimate_columns(*args, **kwargs):
    pass


def add_readout_register_distance(*args, **kwargs):
    pass


def calculate_regression_results(*args, **kwargs):
    pass<|MERGE_RESOLUTION|>--- conflicted
+++ resolved
@@ -5,7 +5,7 @@
     Primary function code for performing CTI-Gal validation
 """
 
-__updated__ = "2020-12-14"
+__updated__ = "2020-12-15"
 
 # Copyright (C) 2012-2020 Euclid Science Ground Segment
 #
@@ -36,13 +36,9 @@
 from SHE_PPT.table_formats.she_measurements import tf as sm_tf
 from SHE_PPT.table_utility import is_in_format
 import SHE_Validation
-<<<<<<< HEAD
-from SHE_Validation_CTI.cti_gal_utility import get_raw_cti_gal_object_data
-=======
->>>>>>> 73cd2028
+from SHE_Validation_CTI.cti_gal_utility import get_raw_cti_gal_object_
 from SHE_Validation_CTI.magic_values import d_shear_estimation_method_table_formats
 from SHE_Validation_CTI.table_formats.regression_results import tf as cgrr_tf, initialise_regression_results_table
-
 
 
 logger = getLogger(__name__)
@@ -229,14 +225,6 @@
     pass
 
 
-<<<<<<< HEAD
-def initialise_regression_results_table(*args, **kwargs):
-=======
-def get_raw_cti_gal_object_data(*args, **kwargs):
->>>>>>> 73cd2028
-    pass
-
-
 def add_image_shear_estimate_columns(*args, **kwargs):
     pass
 
