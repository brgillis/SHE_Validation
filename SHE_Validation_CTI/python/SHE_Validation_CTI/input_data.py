""" @file input_data.py

    Created 14 December 2020

    Utility functions for CTI-Gal validation, for reading in and sorting input data
"""

__updated__ = "2021-08-26"

# Copyright (C) 2012-2020 Euclid Science Ground Segment
#
# This library is free software; you can redistribute it and/or modify it under the terms of the GNU Lesser General
# Public License as published by the Free Software Foundation; either version 3.0 of the License, or (at your option)
# any later version.
#
# This library is distributed in the hope that it will be useful, but WITHOUT ANY WARRANTY; without even the implied
# warranty of MERCHANTABILITY or FITNESS FOR A PARTICULAR PURPOSE. See the GNU Lesser General Public License for more
# details.
#
# You should have received a copy of the GNU Lesser General Public License along with this library; if not, write to
# the Free Software Foundation, Inc., 51 Franklin Street, Fifth Floor, Boston, MA 02110-1301 USA

# The size for the stamp used for calculating the background level

from copy import deepcopy
from dataclasses import dataclass
from typing import Dict, List, Optional, Set

import numpy as np
from astropy import table
from astropy.table import Row, Table

from SHE_PPT import shear_utility
from SHE_PPT.constants.fits import CCDID_LABEL
from SHE_PPT.constants.shear_estimation_methods import D_SHEAR_ESTIMATION_METHOD_TABLE_FORMATS, ShearEstimationMethods
from SHE_PPT.detector import get_vis_quadrant
from SHE_PPT.flags import is_flagged_failure
from SHE_PPT.logging import getLogger
from SHE_PPT.she_frame_stack import SHEFrameStack
from SHE_PPT.she_image import SHEImage
from SHE_PPT.she_image_stack import SHEImageStack
from SHE_PPT.shear_utility import ShearEstimate
from SHE_PPT.table_formats.mer_final_catalog import tf as mfc_tf
from SHE_PPT.table_formats.she_measurements import SheMeasurementsFormat
from SHE_PPT.utility import is_inf_nan_or_masked
from .data_processing import add_readout_register_distance
from .table_formats.cti_gal_object_data import TF as CGOD_TF

BG_STAMP_SIZE = 1

logger = getLogger(__name__)


@dataclass
class PositionInfo:
    """ Class to store all data related to the position of an object across multiple exposures.
    """

    x_pix: float = np.NaN
    y_pix: float = np.NaN
    det_ix: int = 0
    det_iy: int = 0
    quadrant: str = "X"
    exposure_shear_info: Optional[Dict[ShearEstimationMethods, ShearEstimate]] = None

    def _init_default_exp_shear_info(self):
        self.exposure_shear_info = {}
        for method in ShearEstimationMethods:
            self.exposure_shear_info[method] = ShearEstimate(weight = 0)

    def __init__(self,
                 stamp: Optional[SHEImage] = None,
                 world_shear_info: Optional[Dict[ShearEstimationMethods, ShearEstimate]] = None,
                 ra: Optional[float] = None,
                 dec: Optional[float] = None):

        # Default initialise if stamp isn't provided
        if stamp is None:
            self._init_default_exp_shear_info()
            return

        # Get input data from the provided stamp
        if ra is None or dec is None:
            self.x_pix = stamp.offset[0]
            self.y_pix = stamp.offset[1]
        else:
            x_pix_stamp, y_pix_stamp = stamp.world2pix(ra, dec)
            self.x_pix = stamp.offset[0] + x_pix_stamp
            self.y_pix = stamp.offset[1] + y_pix_stamp

        ccdid: str = stamp.header[CCDID_LABEL]
        if len(ccdid) == 3:
            # Short form
            self.det_ix = int(ccdid[0])
            self.det_iy = int(ccdid[2])
        elif len(ccdid) == 9:
            # Long form
            self.det_ix = int(ccdid[6])
            self.det_iy = int(ccdid[8])

        self.quadrant = get_vis_quadrant(x_pix = self.x_pix, y_pix = self.y_pix, det_iy = self.det_iy)

        # Init default exposure shear if we don't have any world shear info
        if world_shear_info is None:
            self._init_default_exp_shear_info()
            return

        # Calculate the shear in the image coords for this exposure for each method
        self.exposure_shear_info = {}
        for method in ShearEstimationMethods:

            method_world_shear_info: ShearEstimate = world_shear_info[method]

            if method_world_shear_info is None:
                self.exposure_shear_info[method] = ShearEstimate()
                continue

            shear_estimate = deepcopy(method_world_shear_info)
            shear_utility.uncorrect_for_wcs_shear_and_rotation(shear_estimate, stamp)

            self.exposure_shear_info[method] = shear_estimate


@dataclass
class SingleObjectData:
    """ Class to store the required information for a single object in the catalogue.
    """

    # Attributes set at init
    id: Optional[int] = None
    num_exposures: int = 1
    data_stack: Optional[SHEFrameStack] = None

    # Attributes set up to be able to store data, but not calculated at init
    position_info: Optional[List[Optional[PositionInfo]]] = None

    def __init__(self,
                 object_id: Optional[int] = None,
                 num_exposures: int = 1,
                 ):
        self.id = object_id

        # To be filled with objects of type PositionInfo, one for each exposure
        self.position_info = [None] * num_exposures

        # To be filled with objects of type ShearEstimate, with method names as keys
        self.world_shear_info = {}


def _get_raw_cg_data_for_object(data_stack: SHEFrameStack,
                                d_shear_estimate_tables: Dict[ShearEstimationMethods, Table],
                                object_id: int,
                                wcs_stack: SHEImageStack) -> SingleObjectData:
    """ Get raw data for a single object.
    """

    detections_row: Row = data_stack.detections_catalogue.loc[object_id]
    object_data: SingleObjectData = SingleObjectData(object_id = object_id,
                                                     num_exposures = len(wcs_stack.exposures), )

    # Set the shear info for this method
    for method in ShearEstimationMethods:

        shear_estimate_table: Table = d_shear_estimate_tables[method]
        if shear_estimate_table is None:
            object_data.world_shear_info[method] = ShearEstimate(weight = 0)
            continue

        sem_tf: SheMeasurementsFormat = D_SHEAR_ESTIMATION_METHOD_TABLE_FORMATS[method]
        object_row: Row = shear_estimate_table.loc[object_id]

        # Check the object isn't flagged as a failure
        object_weight: float
<<<<<<< HEAD
        if ((not is_flagged_failure(object_row[sem_tf.fit_flags])) and not
        (is_inf_nan_or_masked(object_row[sem_tf.g1_err]) or is_inf_nan_or_masked(object_row[sem_tf.g2_err]))):
=======
        if ((not is_flagged_failure(object_row[sem_tf.fit_flags])) and
                not (is_inf_nan_or_masked(object_row[sem_tf.g1_err]) or
                     is_inf_nan_or_masked(object_row[sem_tf.g2_err]))):
>>>>>>> bb0b6cd2
            object_weight = object_row[sem_tf.weight]
        else:
            object_weight = 0

        object_data.world_shear_info[method] = ShearEstimate(g1 = object_row[sem_tf.g1],
                                                             g2 = object_row[sem_tf.g2],
                                                             g1_err = object_row[sem_tf.g1_err],
                                                             g2_err = object_row[sem_tf.g2_err],
                                                             g1g2_covar = object_row[sem_tf.g1g2_covar],
                                                             weight = object_weight)

    # Get the object's world position from the detections catalog
    ra: float = detections_row[mfc_tf.gal_x_world]
    dec: float = detections_row[mfc_tf.gal_y_world]

    # Set the position info for each exposure
    for exp_index, exposure_wcs_stamp in enumerate(wcs_stack.exposures):
        # Add the position info by using the stamp as an initializer. The initializer
        # will properly use default values if the stamp is None
        object_data.position_info[exp_index] = PositionInfo(stamp = exposure_wcs_stamp,
                                                            world_shear_info = object_data.world_shear_info,
                                                            ra = ra,
                                                            dec = dec)

    return object_data


def get_raw_cti_gal_object_data(data_stack: SHEFrameStack,
                                d_shear_estimate_tables: Dict[ShearEstimationMethods, table.Table]
                                ):
    """ Get a list of raw object data out of the data stack and shear estimates tables.
    """

    # Start by getting a set of all object ids, merging from all methods tables

    s_object_ids: Set[int] = set()

    for method in ShearEstimationMethods:

        # Check if the table exists for this method
        shear_estimate_table = d_shear_estimate_tables[method]
        if shear_estimate_table is None:
            continue

        # Get the table format for this method
        sem_tf: SheMeasurementsFormat = D_SHEAR_ESTIMATION_METHOD_TABLE_FORMATS[method]

        # Update the set with the Object ID column from the table
        s_object_ids.update(shear_estimate_table[sem_tf.ID])

        # Set up the table to use the ID as an index
        shear_estimate_table.add_index(sem_tf.ID)

        # Since extra indices can occasionally lead to bugs, we remove this index in the
        # "finally" block below

    try:

        # Create a SingleObjectData for each object_id and store them in a list to output
        l_object_data: List[Optional[SingleObjectData]] = [None] * len(s_object_ids)

        for oid_index, object_id in enumerate(s_object_ids):

            # Find the object's pixel coordinates by extracting a wcs
            wcs_stack: SHEImageStack = data_stack.extract_galaxy_wcs_stack(object_id, none_if_out_of_bounds = True)

            if wcs_stack is None:
                logger.warning(f"Object {object_id} is outside the observation.")
                continue

            l_object_data[oid_index] = _get_raw_cg_data_for_object(data_stack,
                                                                   d_shear_estimate_tables,
                                                                   object_id,
                                                                   wcs_stack)

    finally:
        # Make sure to remove the indices from the tables
        for method in ShearEstimationMethods:
            sem_tf = D_SHEAR_ESTIMATION_METHOD_TABLE_FORMATS[method]
            shear_estimate_table = d_shear_estimate_tables[method]
            if shear_estimate_table is None:
                continue
            shear_estimate_table.remove_indices(sem_tf.ID)

    return l_object_data


def sort_raw_object_data_into_table(l_raw_object_data: List[SingleObjectData]) -> List[Table]:
    """ Takes a list of raw object data and sorts it into an astropy Table of format cti_gal_object_data.
    """

    num_objects: int = len(l_raw_object_data)
    num_exposures: int
    if num_objects == 0:
        num_exposures = 1
    else:
        num_exposures = len(l_raw_object_data[0].position_info)

    # Create a table for each exposure
    l_object_data_tables: List[Optional[Table]] = [None] * num_exposures

    for exp_index in range(num_exposures):

        # Initialise the table with one row for each object
        object_data_table: Table = CGOD_TF.init_table(size = num_objects,
                                                      optional_columns = [CGOD_TF.quadrant, ])

        # Fill in the data for each object
        for object_data, row in zip(l_raw_object_data, object_data_table):

            position_info: PositionInfo = object_data.position_info[exp_index]

            row[CGOD_TF.ID] = object_data.id

            row[CGOD_TF.x] = position_info.x_pix
            row[CGOD_TF.y] = position_info.y_pix

            row[CGOD_TF.det_ix] = position_info.det_ix
            row[CGOD_TF.det_iy] = position_info.det_iy

            # Fill in data for each shear estimate method
            for method in ShearEstimationMethods:

                exposure_shear_info: ShearEstimate = position_info.exposure_shear_info[method]

                method_name = method.value
                row[getattr(CGOD_TF, f"g1_image_{method_name}")] = exposure_shear_info.g1
                row[getattr(CGOD_TF, f"g2_image_{method_name}")] = exposure_shear_info.g2
                row[getattr(CGOD_TF, f"weight_{method_name}")] = exposure_shear_info.weight

        # We'll need to calculate the distance from the readout register, so add columns for that as well
        add_readout_register_distance(object_data_table = object_data_table)

        l_object_data_tables[exp_index] = object_data_table

    return l_object_data_tables<|MERGE_RESOLUTION|>--- conflicted
+++ resolved
@@ -171,14 +171,9 @@
 
         # Check the object isn't flagged as a failure
         object_weight: float
-<<<<<<< HEAD
-        if ((not is_flagged_failure(object_row[sem_tf.fit_flags])) and not
-        (is_inf_nan_or_masked(object_row[sem_tf.g1_err]) or is_inf_nan_or_masked(object_row[sem_tf.g2_err]))):
-=======
         if ((not is_flagged_failure(object_row[sem_tf.fit_flags])) and
                 not (is_inf_nan_or_masked(object_row[sem_tf.g1_err]) or
                      is_inf_nan_or_masked(object_row[sem_tf.g2_err]))):
->>>>>>> bb0b6cd2
             object_weight = object_row[sem_tf.weight]
         else:
             object_weight = 0
