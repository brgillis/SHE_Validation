""" @file __init__.py

    Created 24 April 2020

    SHE_Validation package, for general-purpose code within the SHE_Validation project.
"""

__updated__ = "2021-08-19"

# Copyright (C) 2012-2020 Euclid Science Ground Segment
#
# This library is free software; you can redistribute it and/or modify it under the terms of the GNU Lesser General
# Public License as published by the Free Software Foundation; either version 3.0 of the License, or (at your option)
# any later version.
#
# This library is distributed in the hope that it will be useful, but WITHOUT ANY WARRANTY; without even the implied
# warranty of MERCHANTABILITY or FITNESS FOR A PARTICULAR PURPOSE. See the GNU Lesser General Public License for more
# details.
#
# You should have received a copy of the GNU Lesser General Public License along with this library; if not, write to
# the Free Software Foundation, Inc., 51 Franklin Street, Fifth Floor, Boston, MA 02110-1301 USA

__all__ = ["__authors__", "__copyright__", "__credits__", "__license__", "__version__", "__maintainer__", "__email__",
           "__status__", "__url__"]

# Get the version from the compiled file created by Elements
from SHE_VALIDATION_VERSION import SHE_VALIDATION_VERSION_STRING

BG = "Bryan Gillis"

__authors__ = ["Rob Blake", BG]
__copyright__ = 'Copyright (C) 2012-2021 Euclid Science Ground Segment'
__credits__ = ["Rob Blake", BG]
__license__ = "GNU LGPL 3.0"
<<<<<<< HEAD
__version__ = "9.1"
=======
__version__ = SHE_VALIDATION_VERSION_STRING
>>>>>>> 97535f13
__maintainer__ = BG
__email__ = "b.gillis@roe.ac.uk"
__status__ = 'Development'

__description__ = 'Elements project for validation tests within PF-SHE.'
__url__ = 'https://gitlab.euclid-sgs.uk/PF-SHE/SHE_Validation'<|MERGE_RESOLUTION|>--- conflicted
+++ resolved
@@ -32,11 +32,7 @@
 __copyright__ = 'Copyright (C) 2012-2021 Euclid Science Ground Segment'
 __credits__ = ["Rob Blake", BG]
 __license__ = "GNU LGPL 3.0"
-<<<<<<< HEAD
-__version__ = "9.1"
-=======
 __version__ = SHE_VALIDATION_VERSION_STRING
->>>>>>> 97535f13
 __maintainer__ = BG
 __email__ = "b.gillis@roe.ac.uk"
 __status__ = 'Development'
