""" @file __init__.py

    Created 24 April 2020

    SHE_Validation package, for general-purpose code within the SHE_Validation project.
"""

__updated__ = "2021-04-28"

# Copyright (C) 2012-2020 Euclid Science Ground Segment
#
# This library is free software; you can redistribute it and/or modify it under the terms of the GNU Lesser General
# Public License as published by the Free Software Foundation; either version 3.0 of the License, or (at your option)
# any later version.
#
# This library is distributed in the hope that it will be useful, but WITHOUT ANY WARRANTY; without even the implied
# warranty of MERCHANTABILITY or FITNESS FOR A PARTICULAR PURPOSE. See the GNU Lesser General Public License for more
# details.
#
# You should have received a copy of the GNU Lesser General Public License along with this library; if not, write to
# the Free Software Foundation, Inc., 51 Franklin Street, Fifth Floor, Boston, MA 02110-1301 USA

__all__ = ["__authors__", "__copyright__", "__credits__", "__license__", "__version__", "__maintainer__", "__email__",
           "__status__", "__url__"]

__authors__ = ["Rob Blake", "Bryan Gillis"]
__copyright__ = 'Copyright (C) 2012-2021 Euclid Science Ground Segment'
__credits__ = ["Rob Blake", "Bryan Gillis"]
__license__ = "GNU LGPL 3.0"
<<<<<<< HEAD
__version__ = "0.2"
__maintainer__ = "Bryan Gillis"
__email__ = "b.gillis@roe.ac.uk"
=======
__version__ = "0.1.2"
__maintainer__ = "Rob Blake"
__email__ = "rpb@roe.ac.uk"
>>>>>>> 839bf026
__status__ = 'Development'

__description__ = 'Elements project for validation tests within PF-SHE.'
__url__ = 'https://gitlab.euclid-sgs.uk/PF-SHE/SHE_Validation'<|MERGE_RESOLUTION|>--- conflicted
+++ resolved
@@ -5,7 +5,7 @@
     SHE_Validation package, for general-purpose code within the SHE_Validation project.
 """
 
-__updated__ = "2021-04-28"
+__updated__ = "2021-05-04"
 
 # Copyright (C) 2012-2020 Euclid Science Ground Segment
 #
@@ -27,15 +27,9 @@
 __copyright__ = 'Copyright (C) 2012-2021 Euclid Science Ground Segment'
 __credits__ = ["Rob Blake", "Bryan Gillis"]
 __license__ = "GNU LGPL 3.0"
-<<<<<<< HEAD
 __version__ = "0.2"
 __maintainer__ = "Bryan Gillis"
 __email__ = "b.gillis@roe.ac.uk"
-=======
-__version__ = "0.1.2"
-__maintainer__ = "Rob Blake"
-__email__ = "rpb@roe.ac.uk"
->>>>>>> 839bf026
 __status__ = 'Development'
 
 __description__ = 'Elements project for validation tests within PF-SHE.'
