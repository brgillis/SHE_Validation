--- conflicted
+++ resolved
@@ -24,123 +24,11 @@
 
 import numpy as np
 
-<<<<<<< HEAD
-from SHE_PPT.constants.shear_estimation_methods import (D_SHEAR_ESTIMATION_METHOD_TABLE_FORMATS,
-                                                        D_SHEAR_ESTIMATION_METHOD_TUM_TABLE_FORMATS,
-                                                        ShearEstimationMethods, )
-from SHE_PPT.detector import VIS_DETECTOR_PIXELS_X, VIS_DETECTOR_PIXELS_Y
-from SHE_PPT.logging import getLogger
-from SHE_PPT.table_formats.mer_final_catalog import (MerFinalCatalogFormat, filter_list, filter_list_ext,
-                                                     mer_final_catalog_format, )
-from SHE_PPT.table_formats.she_measurements import SheMeasurementsFormat
-from SHE_PPT.table_formats.she_star_catalog import SHE_STAR_CAT_TF, SheStarCatalogFormat
-from SHE_PPT.table_formats.she_tu_matched import SheTUMatchedFormat, she_tu_matched_table_format
-from SHE_PPT.testing.mock_data import MockDataGenerator, NUM_NAN_TEST_POINTS, NUM_ZERO_WEIGHT_TEST_POINTS
-from SHE_PPT.utility import default_init_if_none, default_value_if_none
-=======
 from SHE_PPT.constants.classes import BinParameters
 from SHE_PPT.logging import getLogger
->>>>>>> f2fc14d0
 from SHE_Validation.constants.default_config import (DEFAULT_BIN_LIMITS)
 
 logger = getLogger(__name__)
-
-
-# Constants describing how to generate mock star data
-
-STAR_CAT_SEED = 152314
-STAR_CAT_POS_ERR_PIX = 0.2
-STAR_CAT_PIXEL_SCALE = 0.1 / 3600
-STAR_CAT_FLUX_MIN = 10
-STAR_CAT_FLUX_MAX = 100
-STAR_CAT_FLUX_ERR = 5
-STAR_CAT_SIGMA_E = 0.2
-STAR_CAT_E_ERR = 0.01
-STAR_CAT_NUM_UNMASKED_PER_STAR = 100
-STAR_CAT_NUM_FITTED_PER_GROUP = 10
-
-
-class MockStarCatDataGenerator(MockDataGenerator):
-    """ A class to handle the generation of mock star catalog data.
-    """
-
-    # Overring base class default values
-    tf: SheStarCatalogFormat = SHE_STAR_CAT_TF
-    seed: int = 3513
-
-    # Implement abstract methods
-    def _generate_unique_data(self):
-        """ Generate mock star data.
-        """
-
-        self.data[self.tf.id] = self._indices
-
-        # Fill in catalog data
-
-        # Detector position - random detector for each mock star
-        self.data[self.tf.det_x] = self._rng.integers(low = 1, high = 6, size = self.num_test_points)
-        self.data[self.tf.det_y] = self._rng.integers(low = 1, high = 6, size = self.num_test_points)
-
-        # Position on detector - random uniform position
-        self.data[self.tf.x] = self._rng.uniform(low = 0, high = VIS_DETECTOR_PIXELS_X, size = self.num_test_points)
-        self.data[self.tf.y] = self._rng.uniform(low = 0, high = VIS_DETECTOR_PIXELS_Y, size = self.num_test_points)
-
-        # Position on error - same for all
-        self.data[self.tf.x_err] = STAR_CAT_POS_ERR_PIX * self._ones
-        self.data[self.tf.y_err] = STAR_CAT_POS_ERR_PIX * self._ones
-
-        # Sky position - use pixel-scale only WCS here for simplicity
-        self.data[self.tf.ra] = -self.data[self.tf.x] * STAR_CAT_PIXEL_SCALE
-        self.data[self.tf.dec] = self.data[self.tf.y] * STAR_CAT_PIXEL_SCALE
-        self.data[self.tf.ra_err] = self.data[self.tf.x_err] * STAR_CAT_PIXEL_SCALE
-        self.data[self.tf.dec_err] = self.data[self.tf.y_err] * STAR_CAT_PIXEL_SCALE
-
-        # Uniform distribution for flux, fixed value for flux error
-        self.data[self.tf.flux] = self._rng.uniform(low = STAR_CAT_FLUX_MIN, high = STAR_CAT_FLUX_MAX,
-                                                    size = self.num_test_points)
-        self.data[self.tf.flux_err] = STAR_CAT_FLUX_ERR * self._ones
-
-        # Gaussian distributions for e1 and e2, fixed values for errors
-        self.data[self.tf.e1] = self._rng.normal(loc = 0, scale = STAR_CAT_SIGMA_E, size = self.num_test_points)
-        self.data[self.tf.e2] = self._rng.normal(loc = 0, scale = STAR_CAT_SIGMA_E, size = self.num_test_points)
-        self.data[self.tf.e1_err] = STAR_CAT_E_ERR * self._ones
-        self.data[self.tf.e2_err] = STAR_CAT_E_ERR * self._ones
-
-        # All even-indexed used for fit
-        self.data[self.tf.used_for_fit] = np.where(self._indices % 2 == 0, self._ones.astype(bool),
-                                                   self._zeros.astype(bool))
-
-        # Assign those where modulo 4 = 0 to group 0, others to group 1
-        self.data[self.tf.group_id] = np.where(self._indices % 4 == 0, 0, 1)
-
-        # Get a list of group IDs and the number of groups
-        l_group_ids = np.unique(self.data[self.tf.group_id])
-
-        # Determine data for each group
-        d_group_num_unmasked_pix = {}
-        d_group_num_fitted_params = {}
-        d_group_chisqs = {}
-        for group_id in l_group_ids:
-            num_stars_in_group = (self.data[self.tf.group_id] == group_id).sum()
-            d_group_num_unmasked_pix[group_id] = num_stars_in_group * STAR_CAT_NUM_UNMASKED_PER_STAR
-            d_group_num_fitted_params[group_id] = STAR_CAT_NUM_FITTED_PER_GROUP
-
-            dofs = d_group_num_unmasked_pix[group_id] - d_group_num_fitted_params[group_id]
-
-            d_group_chisqs[group_id] = self._rng.normal(loc = dofs, scale = np.sqrt(dofs))
-
-        # And assign this data to arrays for the table, applying the dicts to each element of the arrays
-        self.data[self.tf.group_unmasked_pix] = np.array([d_group_num_unmasked_pix[self.data[self.tf.group_id][i]]
-                                                          for i in self._indices])
-        self.data[self.tf.group_num_fitted_params] = np.array([d_group_num_fitted_params[self.data[self.tf.group_id][i]]
-                                                               for i in self._indices])
-        self.data[self.tf.group_chisq] = np.array([d_group_chisqs[self.data[self.tf.group_id][i]]
-                                                   for i in self._indices])
-
-        # Assign per-star data
-        self.data[self.tf.star_unmasked_pix] = STAR_CAT_NUM_UNMASKED_PER_STAR * self._ones
-        self.data[self.tf.star_chisq] = self._rng.normal(loc = STAR_CAT_NUM_UNMASKED_PER_STAR,
-                                                         scale = np.sqrt(STAR_CAT_NUM_UNMASKED_PER_STAR))
 
 
 def make_mock_bin_limits() -> Dict[BinParameters, np.ndarray]:
